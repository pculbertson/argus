# Argus
A vision-based pose estimator for the in-hand manipulation hardware setup in the AMBER Lab.

## Installation

1. Clone this repository and `cd` into the repo root.
2. Manage the `cudatoolkit` version and `python` dependencies using `conda` by running the following
```
conda env create --name <your_env_name> --file=environment.yml
pip install -e .[dev]  # use [dev] for dev tooling and testing - else, don't need it
```
3. If you installed the dev dependencies, activate the pre-commit checks with
    ```
    pre-commit install
    ```
    Now, when you commit files, the checks will be run first.

4. We use `wandb` to log the training process. To use it, you need to set up an account and run
<<<<<<< HEAD
```
wandb login
```
When prompted, enter your API key.
=======
    ```
    wandb login
    ```
    When prompted, enter your API key.
>>>>>>> 163529da

## Testing

To run tests, run `pytest` in the repo root.<|MERGE_RESOLUTION|>--- conflicted
+++ resolved
@@ -16,17 +16,10 @@
     Now, when you commit files, the checks will be run first.
 
 4. We use `wandb` to log the training process. To use it, you need to set up an account and run
-<<<<<<< HEAD
-```
-wandb login
-```
-When prompted, enter your API key.
-=======
     ```
     wandb login
     ```
     When prompted, enter your API key.
->>>>>>> 163529da
 
 ## Testing
 
