import os
from dataclasses import dataclass
from pathlib import Path
from typing import Optional

import h5py
import kornia
import numpy as np
import pypose as pp
import torch
from torch.utils.data import Dataset

from argus import ROOT
from argus.utils import get_tree_string, xyzwxyz_to_xyzxyzw_SE3


@dataclass(frozen=True)
class CameraCubePoseDatasetConfig:
    """Configuration for the CameraCubePoseDataset.

    For all path fields, you can either specify an absolute path, a relative path (with respect to where you are
    currently calling the data generation function), or a local path RELATIVE TO THE ROOT OF THE PACKAGE IN YOUR SYSTEM!
    For instance, if you pass "example_dir/data.hdf5" to `dataset_path`, the data will be loaded from
    /path/to/argus/example_dir/datda.hdf5.

    Args:
        dataset_path: The path to the dataset. Must lead to an hdf5 file or a directory of hdf5 files. Specifically, if
            you supply the path /path/to/dir, then the files must have the form /path/to/dir/dir_{i}.hdf5, where i is
            some integer.
    """

    dataset_path: Optional[str] = None

    def __post_init__(self) -> None:
        """Checks that the dataset path is set and that it is a string for wandb serialization."""
        assert self.dataset_path is not None, (
            "The dataset path must be provided (either an hdf5 file or a directory with them)!\n"
            "Here is a tree of the `outputs/data` directory to help:\n"
            f"{get_tree_string(ROOT + '/outputs/data', 'hdf5')}"
        )
        # check whether there's an extension or not
        if not Path(self.dataset_path).suffix:
            # iterate over all files in the directory
            for file in os.listdir(self.dataset_path):
                assert Path(file).suffix == ".hdf5", "The dataset must consist of hdf5 files!"
                assert (
                    str(Path(file).stem).split("_")[-1].isdigit()
                ), "The dataset must be named as `cube_unity_data_{n}.hdf5`!"
                assert "_".join(str(Path(file).stem).split("_")[:-1]) == str(Path(self.dataset_path).stem), (
                    "The dataset must be named as `{dir_name}_{n}.hdf5` where the directory name is the same as "
                    "the dataset path!"
                )
        else:
            assert Path(self.dataset_path).suffix == ".hdf5", "The dataset must be stored as an hdf5 file!"
        assert isinstance(self.dataset_path, str), "The dataset path must be a str!"
        if not os.path.exists(self.dataset_path):  # absolute path
            if os.path.exists(ROOT + "/" + self.dataset_path):
                self.dataset_path = ROOT + "/" + self.dataset_path
            else:
                raise FileNotFoundError(f"The specified path does not exist: {self.dataset_path}!")


class CameraCubePoseDataset(Dataset):
    """The dataset for N cameras and a cube."""

    def __init__(self, cfg: CameraCubePoseDatasetConfig, train: bool = True) -> None:
        """Initializes the dataset.

        It is stored in an hdf5 file as follows.

        Attributes:
            - n_cams: the number of cameras.
            - W: the width of the images.
            - H: the height of the images.
        Structure:
            - train
                - images: The images of the cube of shape (n_data, n_cams, C, H, W). The pixel values should be
                    normalized between 0 and 1. There should be no alpha channel. When the images are retrieved
                    from the dataset, we flatten the shape to (n_cams * C, H, W)!
                - cube_poses: The poses of the cube of shape (n_data, 7), (x, y, z, qw, qx, qy, qz).
            - test
                - same fields as `train`.

        Args:
            cfg: The configuration for the dataset.
            train: Whether to load the training or test set. Default=True.
        """
        dataset_path = cfg.dataset_path
        # case 1: single file
        if Path(dataset_path).suffix:
            with h5py.File(dataset_path, "r") as f:
                if train:
                    dataset = f["train"]
                else:
                    dataset = f["test"]

                # extracting attributes
                self.n_cams = f.attrs["n_cams"]
                self.W = f.attrs["W"]
                self.H = f.attrs["H"]

                # grabbing the data
                _cube_poses = torch.from_numpy(dataset["cube_poses"][()])  # original quat order is (w, x, y, z)
                self.cube_poses = pp.SE3(xyzwxyz_to_xyzxyzw_SE3(_cube_poses))  # pp quat order is (x, y, z, w)
                self.images = dataset["images"][()]  # (n_data, n_cams, 3, H, W)

        # case 2: multiple files
        else:
            # iterate over all files in the directory
            for i, file in enumerate(os.listdir(dataset_path)):
                with h5py.File(dataset_path + "/" + file, "r") as f:
                    if train:
                        dataset = f["train"]
                    else:
                        dataset = f["test"]

                    # extracting attributes
                    self.n_cams = f.attrs["n_cams"]
                    self.W = f.attrs["W"]
                    self.H = f.attrs["H"]

                    # grabbing the data
                    _cube_poses = torch.from_numpy(dataset["cube_poses"][()])
                    if i == 0:
                        self.cube_poses = pp.SE3(xyzwxyz_to_xyzxyzw_SE3(_cube_poses))
                        self.images = dataset["images"][()]
                    else:
                        self.cube_poses = torch.cat(
                            (self.cube_poses, pp.SE3(xyzwxyz_to_xyzxyzw_SE3(_cube_poses))), dim=0
                        )
                        self.images = np.concatenate((self.images, dataset["images"][()]), axis=0)

    def __len__(self) -> int:
        """Number of datapoints, i.e., (N image, cube pose) tuples."""
        return len(self.images)

    def __getitem__(self, idx: int) -> dict:
        """Returns the idx-th datapoint."""
        images = torch.tensor(self.images[idx]).reshape((-1, self.H, self.W))  # (n_cams * 3, H, W)
        return {
            "images": images.to(torch.float32),
            "cube_pose": self.cube_poses[idx],
        }


@dataclass(frozen=True)
class AugmentationConfig:
    """Configuration for data augmentation."""

    # color jiggle
    brightness: float = 0.2
    contrast: float = 0.4
    saturation: float = 0.4
    hue: float = 0.025

    # flags
    color_jiggle: bool = True
    planckian_jitter: bool = True
    random_erasing: bool = False
    blur: bool = True


class Augmentation(torch.nn.Module):
    """Data augmentation module for the images and pixel coordinates."""

    def __init__(self, cfg: AugmentationConfig, train: bool = True) -> None:
        """Initialize the augmentations."""
        super().__init__()
        self.cfg = cfg
        self.train = train
        self.transforms = []

        # constructing the augmentation sequence
        if cfg.random_erasing:
            self.transforms.append(
                kornia.augmentation.RandomErasing(p=0.5, scale=(0.02, 0.1), ratio=(2.0, 3.0), same_on_batch=False)
            )
            self.transforms.append(
                kornia.augmentation.RandomErasing(
                    p=0.5,
                    scale=(0.02, 0.05),
                    ratio=(0.8, 1.2),
                    same_on_batch=False,
                    value=1,
                )
            )

        if cfg.planckian_jitter:
            self.transforms.append(kornia.augmentation.RandomPlanckianJitter(mode="blackbody"))

        if cfg.color_jiggle:
            self.transforms.append(
                kornia.augmentation.ColorJiggle(
                    brightness=cfg.brightness,
                    contrast=cfg.contrast,
                    saturation=cfg.saturation,
                    hue=cfg.hue,
                )
            )

        if cfg.blur:
            self.transforms.append(kornia.augmentation.RandomGaussianBlur((5, 5), (3.0, 8.0), p=0.5))

        self.transform_op = kornia.augmentation.AugmentationSequential(*self.transforms, data_keys=["image"])

    def forward(self, images: torch.Tensor) -> torch.Tensor:
        """Applies the augmentations to the images."""
        if len(self.transforms) > 0 and self.train:
            images = self.transform_op(images)
        return images


if __name__ == "__main__":
    # [DEBUG] do a dry run of the datagen + save images to file
    import cv2
    import tyro

<<<<<<< HEAD
    dataset_cfg = CameraCubePoseDatasetConfig(dataset_path=ROOT + "/outputs/data/cube_unity_data_short.hdf5")
=======
    dataset_cfg = CameraCubePoseDatasetConfig(dataset_path=ROOT + "/outputs/data/cube_unity_data_lights_medium.hdf5")
>>>>>>> 15bf3c2d
    augmentation_cfg = tyro.cli(AugmentationConfig)
    train_dataset = CameraCubePoseDataset(dataset_cfg, train=True)

    augmentation = Augmentation(augmentation_cfg, train=True)

    # Read and augment first image, and display with opencv.
    for ii in range(len(train_dataset)):
        imgs = train_dataset[ii]["images"]
        imgs = augmentation(imgs.reshape(-1, 3, train_dataset.H, train_dataset.W)).numpy()[0]
        cv2.imshow("image", imgs.transpose(1, 2, 0))

        cv2.waitKey(0)

    cv2.waitKey(0)<|MERGE_RESOLUTION|>--- conflicted
+++ resolved
@@ -215,11 +215,7 @@
     import cv2
     import tyro
 
-<<<<<<< HEAD
     dataset_cfg = CameraCubePoseDatasetConfig(dataset_path=ROOT + "/outputs/data/cube_unity_data_short.hdf5")
-=======
-    dataset_cfg = CameraCubePoseDatasetConfig(dataset_path=ROOT + "/outputs/data/cube_unity_data_lights_medium.hdf5")
->>>>>>> 15bf3c2d
     augmentation_cfg = tyro.cli(AugmentationConfig)
     train_dataset = CameraCubePoseDataset(dataset_cfg, train=True)
 
